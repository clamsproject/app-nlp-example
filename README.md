# Wrapping an NLP Application

This repository is a tutorial on how to wrap a simple NLP tool as a CLAMS application. This may not make a lot of sense without glancing over recent MMIF specifications at [https://mmif.clams.ai/](https://mmif.clams.ai/). The example in here is for CLAMS version 0.5.0 from July 2021.

When building this application you need Python 3.6 or higher and install some modules, preferably in a clean Python virtual environment:

```
<<<<<<< HEAD
$ pip install clams-python==0.5.0
=======
$ pip install clams-python==0.4.3
$ pip install lapps==0.0.2
>>>>>>> 1f39471e
```

This installs the CLAMS Python interface, which in turn installs the Python interface to the MMIF format and some third party modules like Flask. It also installs the LAPPS Python interface, which is relevant to most NLP applications.

### 1.  The NLP tool

We use a simple tokenizer in `tokenizer.py` as the example NLP tool. All it does is define a tokenize function that uses a simple regular expression and returns a list of offset pairs.

```python {.line-numbers}
def tokenize(text):
    return [tok.span() for tok in re.finditer("\w+", text)]
```



```python
>>> import tokenizer
>>> tokenizer.tokenize('Fido barks.')
[(0, 4), (5, 10)] 
```



### 2.  Wrapping the tokenizer

By convention, all the wrapping code is in a script named `app.py`, but this is not a strict requirement and you can give it another name. The `app.py` script does several things: (1) import the necessary code, (2) create a subclass of `ClamsApp` that defines the metadata and provides a method to run the wrapped NLP tool, and (3) provide a way to run the code as a RESTful Flask service. The most salient parts of the code are explained here.

**Imports**

Aside from a few standard modules we need the following imports:

```python
from clams.app import ClamsApp
from clams.restify import Restifier
from clams.appmetadata import AppMetadata
<<<<<<< HEAD
from mmif.serialize import Mmif
=======
from mmif.serialize import *
>>>>>>> 1f39471e
from mmif.vocabulary import DocumentTypes
from lapps.discriminators import Uri
import tokenizer
```

For non-NLP CLAMS applications we would also do  `from mmif.vocabulary import AnnotationTypes`, but this is not needed for NLP applications because they do not need the CLAMS vocabulary. What we do need to import are the URIs of all LAPPS annotation types and the NLP tool itself. 

Importing `lapps.discriminators.Uri` is for convenience since it gives us easy acces to the URIs of annotation types and some of their attributes. The following code prints a list of available variables that point to URIs:

```python
>>> from lapps.discriminators import Uri
>>> attrs = [x for x in dir(Uri) if not x.startswith('__')]
>>> attrs = [a for a in attrs if not getattr(Uri, a).find('org/ns') > -1]
>>> print(' '.join(attrs))
ANNOTATION CHUNK CONSTITUENT COREF DATE DEPENDENCY DEPENDENCY_STRUCTURE DOCUMENT GENERIC_RELATION LEMMA LOCATION LOOKUP MARKABLE MATCHES NCHUNK NE ORGANIZATION PARAGRAPH PERSON PHRASE_STRUCTURE POS RELATION SEMANTIC_ROLE SENTENCE TOKEN VCHUNK
```

**The application class**

With the imports in place we define a subclass of `ClamsApp` which needs two methods:

```python
class TokenizerApp(ClamsApp):
    def _appmetadata(self): pass
    def _annotate(self, mmif): pass
```

Here it is useful to introduce some background. The CLAMS RESTful API connects the GET and POST methods to the `appmetdata()`  and  `annotate()` methods on the app, and those methods are both defined on `ClamsApp`. In essence, they are wrappers around  `_appmetadata()` and   `_annotate()` and provide some common functionality like making sure the output is serialized into a string.

The `_appmetadata()` method defines the metadata for the app:

```python
def _appmetadata(self):
<<<<<<< HEAD
    metadata = AppMetadata(
        identifier='https://apps.clams.ai/tokenizer',
        url='https://github.com/clamsproject/app-nlp-example',
        name="Simplistic Tokenizer",
        description="Apply simple tokenization to all text documents in an MMIF file.",
        app_version=APP_VERSION,
        app_license=APP_LICENSE,
        analyzer_version=TOKENIZER_VERSION,
        analyzer_license=TOKENIZER_LICENSE,
        mmif_version=MMIF_VERSION
    )
    metadata.add_input(DocumentTypes.TextDocument)
    metadata.add_output(Uri.TOKEN)
    return metadata
```

The variables used in the code above are defined closer to the top of the file:

```python
APP_VERSION = '0.0.5'
APP_LICENSE = 'Apache 2.0'
MMIF_VERSION = '0.4.0'
MMIF_PYTHON_VERSION = '0.4.5'
CLAMS_PYTHON_VERSION = '0.5.0'
TOKENIZER_VERSION = '3.0.3'
TOKENIZER_LICENSE = 'Apache 2.0'
```

The MMIF_PYTHON_VERSION and CLAMS_PYTHON_VERSION variables are technically not needed since they are implied by using `pip install clams-python==0.5.0`, but I find it helpful to name them explicitly.
=======
    self.metadata = AppMetadata(
        identifier="https://apps.clams.ai/simple_tokenizer",
        name="Simplistic Tokenizer",
        description="Apply simple tokenization to all text documents in an MMIF file.",
        app_version=VERSION,
        wrappee_version=TOKENIZER_VERSION,
        mmif_version=MMIF_VERSION,
        license='Apache 2.0',
        wrappee_license='Apache 2.0')
    self.metadata.add_input(DocumentTypes.TextDocument)
    self.metadata.add_output(Uri.TOKEN)
    return self.metadata
```

At the moment, much of this is inconsequential because the CLAMS platform does not yet use all these metadata, but at some point they will be used to generate an entry in the CLAMS tool shed. The most important property now is the `identfier` property, which is used to sign a new view created by an application. There are strict rules yet on what can be in the metadata and properties are defined in the `AppMetadata` class in https://github.com/clamsproject/clams-python/blob/master/clams/appmetadata/__init__.py. The `add_input()` and `add_output()` methods allow you to specify the kind of input that is required and the output annotations generated. The way this works is still somewhat informal.
>>>>>>> 1f39471e

The `_annotate()` method always returns an MMIF object and it is where most of the work starts. For a text processing app, it is mostly concerned with finding text documents, creating new views and calling the code that runs over the text and inserts the results.

```python
def _annotate(self, mmif, **kwargs):
    # reset identifier counts for each annotation
    Identifiers.reset()
    # Initialize the MMIF object from he string if needed
    self.mmif = mmif if type(mmif) is Mmif else Mmif(mmif)
    # process the text documents in the documents list
    for doc in text_documents(self.mmif.documents):
        new_view = self._new_view(doc.id)
        self._run_nlp_tool(doc, new_view, doc.id)
    # process the text documents in all the views, we copy the views into a
    # list because self.mmif.views will be changed
    for view in list(self.mmif.views):
        docs = self.mmif.get_documents_in_view(view.id)
        if docs:
            new_view = self._new_view()
            for doc in docs:
                doc_id = view.id + ':' + doc.id
                self._run_nlp_tool(doc, new_view, doc_id)
    # return the MMIF object
    return self.mmif
```

For language processing applications, one task is to retrieve all text documents from both the documents list and the views. Annotations generated by the NLP tool need to be anchored to the text documents, which in the case of text documents in the documents list is done by using the text document identifier, but for text documents in views we also need the view identifier. A view may have many text documents and typically all annotations created will be put in one view.

For each text document from the document list, there is one invocation of `_new_view()` which gets handed a document identifier so it can be put in the view metadata. And for each view with text documents there is also one invocation of `_new_view()`, but no document identifier is handed in so the identifier will not be put into the view metadata.

The method  `_run_nlp_tool()` is responsible for running the NLP tool and adding annotations to the new view. The third argument allows us to anchor annotations created by the tool by handing over the document identifier, possibly prefixed by the view the document lives in.

One thing about `_annotate()` as it is defined above is that it will most likely be the same for each NLP application, all the application specific details are in the code that creates new views and the code that adds annotations.

Creating a new view:

```python
def _new_view(self, docid=None):
    view = self.mmif.new_view()
<<<<<<< HEAD
    view.metadata.app = self.metadata.identifier
=======
    self.sign_view(view)
>>>>>>> 1f39471e
    view.new_contain(Uri.TOKEN, document=docid)
    return view
```

This is the simplest NLP view possible since there is only one annotation type and it has no metadata properties beyond the `document` property. Other applications may have more annotation types, which results in repeated invocations of `new_contain()`, and may define other metadata properties for those types.

Adding annotations:

```python
def _run_nlp_tool(self, doc, new_view, full_doc_id):
    """Run the NLP tool over the document and add annotations to the view, using the
    full document identifier (which may include a view identifier) for the document
    property."""
    text = self._read_text(doc)
    tokens = tokenizer.tokenize(text)
    for p1, p2 in tokens:
        a = new_view.new_annotation(Uri.TOKEN, Identifiers.new("t"))
        # no need to do this for documents in the documents list
        if ':' in full_doc_id:
            a.add_property('document', full_doc_id)
        a.add_property('start', p1)
        a.add_property('end', p2)
        a.add_property('text', text[p1:p2])
```

First, with `_read_text()` we get the text from the text document, either from its `location` property or from its `text`property. Second, we apply the tokenizer to the text. And third, we loop over the token offsets in the tokenizer result and create annotations of type `Uri.TOKEN` with an identfier that is generated using the `Identifiers` class. All that is needed for adding an annotation is the `add_annotation()` method on the view object and the `add_property()` method on the annotation object.

**Running a server**

To run the application as a Flask server use the `run()` method:


```python
tokenizer_app = TokenizerApp()
tokenizer_service = Restifier(tokenizer_app)
tokenizer_service.run()
```

And to run it in produciton mode using `gunicorn` use the `serve_production()` method:


```python
tokenizer_app = TokenizerApp()
tokenizer_service = Restifier(tokenizer_app)
tokenizer_service.serve_production()
```

On the command line these correspond to the following two invocations:

```
$ python app.py --develop
$ python app.py
```

This is for a development server, in case you want to start a production server use `serve_production()` instead of `run()`.

### 3.  Testing the application

There are two ways to test the application. The first is to use the `test.py` script, which will just test the wrapping code without using Flask:

```
$ python test.py example-mmif.json out.json
```

When you run this the `out.json` file should be about 10K in size and contain pretty printed JSON. And at the same time something like the following should be printed to the standard output:

```
<View id=v_1 annotations=2 app=http://mmif.clams.ai/apps/east/0.2.1>
<View id=v_2 annotations=4 app=http://mmif.clams.ai/apps/tesseract/0.2.1>
<View id=v_3 annotations=24 app=https://apps.clams.ai/tokenizer>
<View id=v_4 annotations=6 app=https://apps.clams.ai/tokenizer>
```

The second way tests the behavior of the application in a Flask server by running the application as a service in one terminal:

```
$> python app.py --develop
```

And poking at it from another:

```
$ curl http://0.0.0.0:5000/
$ curl -H "Accept: application/json" -X POST -d@example-mmif.json http://0.0.0.0:5000/
```

The first one prints the metadata and the second the output MMIF file. Appending `?pretty=True` to the last URL will result in pretty printed output.

One note on the example input MMIF file is that it has two documents, a video document and a text document. The text document has the text inline in a text value field. You could also give it a location as follows

```json
{
  "@type": "http://mmif.clams.ai/0.3.1/vocabulary/VideoDocument",
  "properties": {
    "id": "m1",
    "mime": "text/plain",
    "location": "/var/archive/text/example-transcript.mp4"
}
```

The location has to be URL or an absolute path and it is your resonsibility to make sure it exists. Note how the video document in the example does define a path which most likely does not exist. This is not hurting us because at no time are we accessing that location.



### 4.  Configuration files and Docker

Apps within CLAMS typically run as Docker containers and after an app is tested as a local Flask application it should be dockerized. Three configuration files for building a Docker image are part of this example repository:

| file             | description                                                  |
| ---------------- | :----------------------------------------------------------- |
| Dockerfile       | Describes how to create a Docker image for this application. |
| .dockerignore    | Specifies which files are not needed for running this application. |
| requirements.txt | File with all Python modules that need to be installed.      |

Here is the minimal Dockerfile included with this example:

```dockerfile
FROM python:3.6-slim-buster
WORKDIR ./app
COPY ./requirements.txt .
RUN pip3 install -r requirements.txt
COPY ./ ./
CMD ["python3", "app.py"]
```

This starts from the official `python:3.6-slim-buster` image and installs the requirements ( the `clams-python` package and the code it depends on). The Dockerfile only needs to be edited if additional installations are required to run the NLP tool, for extra Python modules you would typically only change the requirements file. This repository also includes a  `.dockerignore`  file. Editing it is optional, but with large repositories with lots of documentation and images you may want to add some file paths just to keep the image as small as possible.

To build the Docker image you do the following, where the -t option let's you pick a name for the image, you can use another name if you like:

```
$ docker build -t clams-nlp-example .
```

To test the Flask app in the container do

```
$ docker run --rm -it clams-nlp-example bash
```

You are now running a bash shell in the container (escape out with Ctrl-d) and in the container you can run

```
root@c85a08b22f18:/app# python3 test.py example-mmif.json out.json 
```

To test the Flask app in the container do

```
$ docker run --name clams-nlp-example --rm -d -p 5000:5000 clams-nlp-example
```

The `--name` option gives a name to the container which we use later to stop it (if we do not name the container then Docker will generate a name and we have to query docker to see what containers are running and then use that name to stop it). Now you can use curl to send requests:

```
$ curl http://0.0.0.0:5000/
$ curl -H "Accept: application/json" -X POST -d@example-mmif.json http://0.0.0.0:5000/
<<<<<<< HEAD
=======
```

Note that the minimal Dockerfile creates a Docker image with a production server using Gunicorn, use `Dockerfile.develop` if you want to run a development server using Flask.

```
$ docker build -t clams-nlp-example-dev -f Dockerfile.develop .
$ docker run --name clams-nlp-example-dev --rm -d -p 5000:5000 clams-nlp-example-dev
```



### 5. The Galaxy configuration file

One of the ways this app can be used is as one of the processing tools in a Galaxy instance ([https://galaxyproject.org/](https://galaxyproject.org/)). For that we need the Galaxy configuration file:

```xml
<tool id="clams-tokenizer" name="Simple Tokenizer" version="0.0.4">
  <description>
  Apply a simple tokenizer to the input file.
  </description>
  <command interpreter="python3">test.py $input $output</command>
  <inputs>
    <param name="input" type="data" format="json" label="Input Document"/>
  </inputs>
  <outputs>
    <data name="output" format="json" label="Token Annotations"/>
  </outputs>
  <help>Text</help>
</tool>
>>>>>>> 1f39471e
```

<|MERGE_RESOLUTION|>--- conflicted
+++ resolved
@@ -5,12 +5,7 @@
 When building this application you need Python 3.6 or higher and install some modules, preferably in a clean Python virtual environment:
 
 ```
-<<<<<<< HEAD
 $ pip install clams-python==0.5.0
-=======
-$ pip install clams-python==0.4.3
-$ pip install lapps==0.0.2
->>>>>>> 1f39471e
 ```
 
 This installs the CLAMS Python interface, which in turn installs the Python interface to the MMIF format and some third party modules like Flask. It also installs the LAPPS Python interface, which is relevant to most NLP applications.
@@ -46,11 +41,7 @@
 from clams.app import ClamsApp
 from clams.restify import Restifier
 from clams.appmetadata import AppMetadata
-<<<<<<< HEAD
 from mmif.serialize import Mmif
-=======
-from mmif.serialize import *
->>>>>>> 1f39471e
 from mmif.vocabulary import DocumentTypes
 from lapps.discriminators import Uri
 import tokenizer
@@ -84,7 +75,6 @@
 
 ```python
 def _appmetadata(self):
-<<<<<<< HEAD
     metadata = AppMetadata(
         identifier='https://apps.clams.ai/tokenizer',
         url='https://github.com/clamsproject/app-nlp-example',
@@ -114,23 +104,6 @@
 ```
 
 The MMIF_PYTHON_VERSION and CLAMS_PYTHON_VERSION variables are technically not needed since they are implied by using `pip install clams-python==0.5.0`, but I find it helpful to name them explicitly.
-=======
-    self.metadata = AppMetadata(
-        identifier="https://apps.clams.ai/simple_tokenizer",
-        name="Simplistic Tokenizer",
-        description="Apply simple tokenization to all text documents in an MMIF file.",
-        app_version=VERSION,
-        wrappee_version=TOKENIZER_VERSION,
-        mmif_version=MMIF_VERSION,
-        license='Apache 2.0',
-        wrappee_license='Apache 2.0')
-    self.metadata.add_input(DocumentTypes.TextDocument)
-    self.metadata.add_output(Uri.TOKEN)
-    return self.metadata
-```
-
-At the moment, much of this is inconsequential because the CLAMS platform does not yet use all these metadata, but at some point they will be used to generate an entry in the CLAMS tool shed. The most important property now is the `identfier` property, which is used to sign a new view created by an application. There are strict rules yet on what can be in the metadata and properties are defined in the `AppMetadata` class in https://github.com/clamsproject/clams-python/blob/master/clams/appmetadata/__init__.py. The `add_input()` and `add_output()` methods allow you to specify the kind of input that is required and the output annotations generated. The way this works is still somewhat informal.
->>>>>>> 1f39471e
 
 The `_annotate()` method always returns an MMIF object and it is where most of the work starts. For a text processing app, it is mostly concerned with finding text documents, creating new views and calling the code that runs over the text and inserts the results.
 
@@ -170,11 +143,8 @@
 ```python
 def _new_view(self, docid=None):
     view = self.mmif.new_view()
-<<<<<<< HEAD
     view.metadata.app = self.metadata.identifier
-=======
     self.sign_view(view)
->>>>>>> 1f39471e
     view.new_contain(Uri.TOKEN, document=docid)
     return view
 ```
@@ -251,7 +221,7 @@
 The second way tests the behavior of the application in a Flask server by running the application as a service in one terminal:
 
 ```
-$> python app.py --develop
+$ python app.py --develop
 ```
 
 And poking at it from another:
@@ -261,7 +231,7 @@
 $ curl -H "Accept: application/json" -X POST -d@example-mmif.json http://0.0.0.0:5000/
 ```
 
-The first one prints the metadata and the second the output MMIF file. Appending `?pretty=True` to the last URL will result in pretty printed output.
+The first one prints the metadata and the second the output MMIF file. Appending `?pretty=True` to the last URL will result in pretty printed output. Note that with the `--develop` option we started a Flask development server, without the option a production server will be started.
 
 One note on the example input MMIF file is that it has two documents, a video document and a text document. The text document has the text inline in a text value field. You could also give it a location as follows
 
@@ -331,8 +301,6 @@
 ```
 $ curl http://0.0.0.0:5000/
 $ curl -H "Accept: application/json" -X POST -d@example-mmif.json http://0.0.0.0:5000/
-<<<<<<< HEAD
-=======
 ```
 
 Note that the minimal Dockerfile creates a Docker image with a production server using Gunicorn, use `Dockerfile.develop` if you want to run a development server using Flask.
@@ -341,27 +309,3 @@
 $ docker build -t clams-nlp-example-dev -f Dockerfile.develop .
 $ docker run --name clams-nlp-example-dev --rm -d -p 5000:5000 clams-nlp-example-dev
 ```
-
-
-
-### 5. The Galaxy configuration file
-
-One of the ways this app can be used is as one of the processing tools in a Galaxy instance ([https://galaxyproject.org/](https://galaxyproject.org/)). For that we need the Galaxy configuration file:
-
-```xml
-<tool id="clams-tokenizer" name="Simple Tokenizer" version="0.0.4">
-  <description>
-  Apply a simple tokenizer to the input file.
-  </description>
-  <command interpreter="python3">test.py $input $output</command>
-  <inputs>
-    <param name="input" type="data" format="json" label="Input Document"/>
-  </inputs>
-  <outputs>
-    <data name="output" format="json" label="Token Annotations"/>
-  </outputs>
-  <help>Text</help>
-</tool>
->>>>>>> 1f39471e
-```
-
